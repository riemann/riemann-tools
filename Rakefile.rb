require 'rubygems'
require 'rubygems/package_task'
require 'rdoc/task'
require 'find'

# Don't include resource forks in tarballs on Mac OS X.
ENV['COPY_EXTENDED_ATTRIBUTES_DISABLE'] = 'true'
ENV['COPYFILE_DISABLE'] = 'true'

# Gemspec
gemspec = Gem::Specification.new do |s|
  s.rubyforge_project = 'riemann-tools'

  s.name = 'riemann-tools'
<<<<<<< HEAD
  s.version = '0.1.7'
=======
  s.version = '0.2.1'
>>>>>>> ca1d10f1
  s.author = 'Kyle Kingsbury'
  s.email = 'aphyr@aphyr.com'
  s.homepage = 'https://github.com/aphyr/riemann-tools'
  s.platform = Gem::Platform::RUBY
  s.summary = 'Utilities which submit events to Riemann.'
  s.description = 'Utilities which submit events to Riemann.'
  s.license = 'MIT'

  s.add_dependency 'riemann-client', '>= 0.2.2'
  s.add_dependency 'trollop', '>= 1.16.2'
  s.add_dependency 'munin-ruby', '>= 0.2.1'
  s.add_dependency 'yajl-ruby', '>= 1.1.0'
  s.add_dependency 'fog', '>= 1.4.0'
  s.add_dependency 'faraday', '>= 0.8.5'
  s.add_dependency 'nokogiri', '>= 1.5.6'

  s.files = FileList['lib/**/*', 'bin/*', 'LICENSE', 'README.markdown'].to_a
  s.executables |= Dir.entries('bin/')
  s.require_path = 'lib'
  s.has_rdoc = true

  s.required_ruby_version = '>= 1.8.7'
end

Gem::PackageTask.new gemspec do |p|
end

RDoc::Task.new do |rd|
  rd.main = 'Riemann Tools'
  rd.title = 'Riemann Tools'
  rd.rdoc_dir = 'doc'

  rd.rdoc_files.include('lib/**/*.rb')
end<|MERGE_RESOLUTION|>--- conflicted
+++ resolved
@@ -12,11 +12,7 @@
   s.rubyforge_project = 'riemann-tools'
 
   s.name = 'riemann-tools'
-<<<<<<< HEAD
-  s.version = '0.1.7'
-=======
   s.version = '0.2.1'
->>>>>>> ca1d10f1
   s.author = 'Kyle Kingsbury'
   s.email = 'aphyr@aphyr.com'
   s.homepage = 'https://github.com/aphyr/riemann-tools'
