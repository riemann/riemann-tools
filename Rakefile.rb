require 'rubygems'
require 'rubygems/package_task'
require 'rdoc/task'
require 'find'

# Don't include resource forks in tarballs on Mac OS X.
ENV['COPY_EXTENDED_ATTRIBUTES_DISABLE'] = 'true'
ENV['COPYFILE_DISABLE'] = 'true'

# Gemspec
gemspec = Gem::Specification.new do |s|
  s.rubyforge_project = 'riemann-tools'

  s.name = 'riemann-tools'
  s.version = '0.1.1'
  s.author = 'Kyle Kingsbury'
  s.email = 'aphyr@aphyr.com'
  s.homepage = 'https://github.com/aphyr/riemann-tools'
  s.platform = Gem::Platform::RUBY
  s.summary = 'Utilities which submit events to Riemann.'

  s.add_dependency 'riemann-client', '>= 0.0.8'
  s.add_dependency 'trollop', '>= 1.16.2'
  s.add_dependency 'munin-ruby', '>= 0.2.1'
  s.add_dependency 'yajl-ruby', '>= 1.1.0'
<<<<<<< HEAD
  s.add_dependency 'fog', '>= 1.4.0'
=======
  s.add_dependency 'redis', '>= 3.0.2'
  s.add_dependency 'faraday', '>= 0.8.5'
  s.add_dependency 'nokogiri', '>= 1.5.6'
>>>>>>> ea3ffeaf

  s.files = FileList['lib/**/*', 'bin/*', 'LICENSE', 'README.markdown'].to_a
  s.executables |= Dir.entries('bin/')
  s.require_path = 'lib'
  s.has_rdoc = true

  s.required_ruby_version = '>= 1.8.7'
end

Gem::PackageTask.new gemspec do |p|
end

RDoc::Task.new do |rd|
  rd.main = 'Riemann Tools'
  rd.title = 'Riemann Tools'
  rd.rdoc_dir = 'doc'

  rd.rdoc_files.include('lib/**/*.rb')
end<|MERGE_RESOLUTION|>--- conflicted
+++ resolved
@@ -23,13 +23,9 @@
   s.add_dependency 'trollop', '>= 1.16.2'
   s.add_dependency 'munin-ruby', '>= 0.2.1'
   s.add_dependency 'yajl-ruby', '>= 1.1.0'
-<<<<<<< HEAD
   s.add_dependency 'fog', '>= 1.4.0'
-=======
-  s.add_dependency 'redis', '>= 3.0.2'
   s.add_dependency 'faraday', '>= 0.8.5'
   s.add_dependency 'nokogiri', '>= 1.5.6'
->>>>>>> ea3ffeaf
 
   s.files = FileList['lib/**/*', 'bin/*', 'LICENSE', 'README.markdown'].to_a
   s.executables |= Dir.entries('bin/')
