#!/usr/bin/env ruby

# Gathers redis INFO statistics and submits them to Riemann.

require File.expand_path('../../lib/riemann/tools', __FILE__)

class Riemann::Tools::Redis
  include Riemann::Tools
  require 'redis'

  opt :redis_host, "Redis hostname", :default => 'localhost'
  opt :redis_port, "Redis port", :default => 6379
  opt :redis_password, "Redis password", :default => ''
  opt :redis_url, "Redis URL", :default => ''
  opt :redis_socket, "Redis socket", :default => ''
  opt :redis_section, "Redis INFO section", :default => 'default'

  STRING_VALUES = %w{ redis_version redis_git_sha1 redis_mode os
                      multiplexing_api gcc_version run_id used_memory_human
                      used_memory_peak_human mem_allocator
                      rdb_last_bgsave_status aof_last_bgrewrite_status role }

  def initialize
    options = if opts[:redis_url] != ''
                { :url => opts[:redis_url] }
              elsif opts[:redis_socket] != ''
                { :path => opts[:redis_socket] }
              else
                { :host => opts[:redis_host], :port => opts[:redis_port] }
              end
    @redis = ::Redis.new(options)
    @redis.auth(opts[:redis_password]) unless opts[:redis_password] == ''
    @section = opts[:redis_section]
  end

  def tick
<<<<<<< HEAD
    begin
      @redis.info(@section).each do |property, value|
        data = {
          :host    => opts[:redis_host],
          :service => "redis #{property}",
          :metric  => value.to_f,
          :state   => 'ok',
          :tags    => ['redis']
        }

        if STRING_VALUES.include?(property) || property.match(/^db\d+/)
          if %w{ rdb_last_bgsave_status aof_last_bgrewrite_status }.include?(property)
            data[:state] = value
          else
            data[:description] = value
          end
=======
    @redis.info(@section).each do |property, value|
      data = {
        :host    => opts[:redis_host],
        :service => "redis #{property}",
        :metric  => value.to_f,
        :state   => value.to_s,
        :tags    => ['redis']
      }

      if STRING_VALUES.include?(property) || property.match(/^db\d+/)
        if %w{ rdb_last_bgsave_status aof_last_bgrewrite_status }.include?(property)
          data[:state] = value
        else
          data[:description] = value
>>>>>>> 647b5fdf
        end

        report(data)
      end
    rescue ::Redis::CommandError => e
      if e.message == "ERR operation not permitted"
        @redis.auth(opts[:redis_password]) unless opts[:redis_password] == ''
      end
    end

  end

end

Riemann::Tools::Redis.run<|MERGE_RESOLUTION|>--- conflicted
+++ resolved
@@ -34,14 +34,13 @@
   end
 
   def tick
-<<<<<<< HEAD
     begin
       @redis.info(@section).each do |property, value|
         data = {
           :host    => opts[:redis_host],
           :service => "redis #{property}",
           :metric  => value.to_f,
-          :state   => 'ok',
+          :state   => value.to_s,
           :tags    => ['redis']
         }
 
@@ -51,22 +50,6 @@
           else
             data[:description] = value
           end
-=======
-    @redis.info(@section).each do |property, value|
-      data = {
-        :host    => opts[:redis_host],
-        :service => "redis #{property}",
-        :metric  => value.to_f,
-        :state   => value.to_s,
-        :tags    => ['redis']
-      }
-
-      if STRING_VALUES.include?(property) || property.match(/^db\d+/)
-        if %w{ rdb_last_bgsave_status aof_last_bgrewrite_status }.include?(property)
-          data[:state] = value
-        else
-          data[:description] = value
->>>>>>> 647b5fdf
         end
 
         report(data)
